--- conflicted
+++ resolved
@@ -32,7 +32,7 @@
 // Pin to record
 const int SENSOR_PIN = A0;
 
-// Pin with LED, which flashes whenever data is written to card, and does a 
+// Pin with LED, which flashes whenever data is written to card, and does a
 // slow blink when recording has stopped.
 const int LED_PIN = 13;
 
@@ -161,11 +161,7 @@
     if (fileIsClosing) {
       file.close();
       Serial.println("File complete.");
-<<<<<<< HEAD
-      while (1);
-=======
       blinkForever();
->>>>>>> 732dbdc4
     } else {
       yield(); // acquire data etc.
     }
@@ -179,12 +175,7 @@
       error("write failed");
     }
     emptyStack[emptyTop++] = pBlock;
-<<<<<<< HEAD
-    //    Serial.print(micros());
-    //    Serial.println(" write complete");
-=======
     digitalWrite(LED_PIN, LOW);
->>>>>>> 732dbdc4
   }
 
   fileIsClosing = Serial.available();
@@ -246,12 +237,6 @@
   if (emptyTop > 0) { // if there is a buffer in the empty stack
     blk = emptyStack[--emptyTop];
     blk->count = 0;
-<<<<<<< HEAD
-    //    Serial.print(micros());
-    //    Serial.print(" new block, remaining=");
-    //    Serial.println(emptyTop);
-=======
->>>>>>> 732dbdc4
   } else { // no buffers in empty stack
     error("All buffers in use");
   }
@@ -270,11 +255,7 @@
 void error(String msg) {
   Serial.print("ERROR: ");
   Serial.println(msg);
-<<<<<<< HEAD
-  while (1);
-=======
   blinkForever();
->>>>>>> 732dbdc4
 }
 //-----------------------------------------------------------------------------
 void acquireData(data_t* data) {
@@ -294,7 +275,7 @@
 }
 //-----------------------------------------------------------------------------
 /*
- * Checks that device responds correctly to WHO_AM_I. If it fails, 
+ * Checks that device responds correctly to WHO_AM_I. If it fails,
  * an error message is printed to Serial and execution stops.
  */
 void checkWho(uint8_t deviceAddr, uint8_t regAddr, uint8_t correct) {
@@ -320,15 +301,15 @@
  * Initialize AK8963 magnetometer that is inside the MPU9250 and
  * set it up to be an I2C slave
  */
-void initAK8963(uint8_t MPU9250_ADDRESS) {  
+void initAK8963(uint8_t MPU9250_ADDRESS) {
   // Tell MPU9250 to let us talk to AK8963 directly
   writeByte(MPU9250_ADDRESS, INT_PIN_CFG, 0x02); // enable pass thru when i2c master disabled
   writeByte(MPU9250_ADDRESS, USER_CTRL, B00000000); // turn off i2c master on mpu9250
   delay(500);
 
-  
+
   checkWho(AK8963_ADDRESS, WHO_AM_I_AK8963, 0x48);
-  
+
   writeByte(AK8963_ADDRESS, AK8963_CNTL, B00000010);
 
   // Enable I2C master functionality on MPU9250
@@ -356,12 +337,12 @@
   //  3:0   I2C_MST_CLK       Number of bytes to read (seven bytes = B0111)
 
   // Enable I2C master
-  writeByte(MPU9250_ADDRESS, USER_CTRL, B00100000);  
+  writeByte(MPU9250_ADDRESS, USER_CTRL, B00100000);
 }
 //-----------------------------------------------------------------------------
 void initMPU9250(uint8_t MPU9250_ADDRESS) {
   checkWho(MPU9250_ADDRESS, WHO_AM_I_MPU9250, 0x71);
-  
+
   // wake up device
   writeByte(MPU9250_ADDRESS, PWR_MGMT_1, 0x00); // Clear sleep mode bit (6), enable all sensors
   delay(100); // Wait for all registers to reset
@@ -453,7 +434,15 @@
     return 0;
   }
 }
-<<<<<<< HEAD
+//-----------------------------------------------------------------------------
+void blinkForever() {
+  while (1) {
+    digitalWrite(LED_PIN, HIGH);
+    delay(1000);
+    digitalWrite(LED_PIN, LOW);
+    delay(1000);
+  }
+}
 
 uint8_t readBytes(uint8_t address, uint8_t subAddress, uint8_t count, uint8_t * dest) {
   /*
@@ -468,15 +457,4 @@
     dest[i] = Wire1.read();
   }
   return 0;
-}
-=======
-//-----------------------------------------------------------------------------
-void blinkForever() {
-  while (1) {
-    digitalWrite(LED_PIN, HIGH);
-    delay(1000);
-    digitalWrite(LED_PIN, LOW);
-    delay(1000);
-  }
-}
->>>>>>> 732dbdc4
+}